[package]
name = "todotui"
version = "0.0.3"
edition = "2021"
authors = ["Flavio Bizzarri <fl.bizzarri@gmail.com>"]
license = "Apache-2.0"
description = "A simple todo terminal app"
readme = "README.md"
homepage = "https://github.com/newfla/todotui"
repository = "https://github.com/newfla/todotui"
keywords = ["todo", "tui", "notes"]
categories = ["command-line-utilities"]

[dependencies]
derive_builder = "0.20.0"
chrono = "0.4.38"
serde = {version = "1.0", features = ["std","rc"]}
postcard = { version = "1.0", features = ["use-std"] }
<<<<<<< HEAD
tuirealm = "2.0.3"
tui-realm-stdlib = "1.3.2"
=======
tuirealm = "1.9.2"
tui-realm-stdlib = "2.0.1"
>>>>>>> 1da34f35
home = "0.5.9"
clap = {version ="4.5.8", features = ["derive"]}
anyhow = "1.0.86"

# Config for 'cargo dist'
[workspace.metadata.dist]
# The preferred cargo-dist version to use in CI (Cargo.toml SemVer syntax)
cargo-dist-version = "0.18.0"
# CI backends to support
ci = "github"
# The installers to generate for each app
installers = []
# Target platforms to build apps for (Rust target-triple syntax)
targets = ["aarch64-apple-darwin", "x86_64-apple-darwin", "x86_64-unknown-linux-gnu", "x86_64-pc-windows-msvc"]
# Publish jobs to run in CI
pr-run-mode = "upload"

# Ignore out-of-date contents
allow-dirty = ["ci"]

# The profile that 'cargo dist' will build with
[profile.dist]
inherits = "release"
lto = "thin"<|MERGE_RESOLUTION|>--- conflicted
+++ resolved
@@ -16,13 +16,8 @@
 chrono = "0.4.38"
 serde = {version = "1.0", features = ["std","rc"]}
 postcard = { version = "1.0", features = ["use-std"] }
-<<<<<<< HEAD
 tuirealm = "2.0.3"
-tui-realm-stdlib = "1.3.2"
-=======
-tuirealm = "1.9.2"
 tui-realm-stdlib = "2.0.1"
->>>>>>> 1da34f35
 home = "0.5.9"
 clap = {version ="4.5.8", features = ["derive"]}
 anyhow = "1.0.86"
