[package]
name = "todotui"
version = "0.0.4"
edition = "2024"
authors = ["Flavio Bizzarri <fl.bizzarri@gmail.com>"]
license = "Apache-2.0"
description = "A simple todo terminal app"
readme = "README.md"
homepage = "https://github.com/newfla/todotui"
repository = "https://github.com/newfla/todotui"
keywords = ["todo", "tui", "notes"]
categories = ["command-line-utilities"]

[dependencies]
derive_builder = "0.20.0"
chrono = "0.4.38"
serde = {version = "1.0", features = ["std","rc"]}
postcard = { version = "1.0", features = ["use-std"] }
<<<<<<< HEAD
tuirealm = "3.0.0"
tui-realm-stdlib = "2.0.1"
=======
tuirealm = "2.0.3"
tui-realm-stdlib = "3.0.0"
>>>>>>> 1bdabbfb
home = "0.5.9"
clap = {version ="4.5.8", features = ["derive"]}
anyhow = "1.0.86"

# The profile that 'cargo dist' will build with
[profile.dist]
inherits = "release"
lto = "thin"<|MERGE_RESOLUTION|>--- conflicted
+++ resolved
@@ -16,13 +16,8 @@
 chrono = "0.4.38"
 serde = {version = "1.0", features = ["std","rc"]}
 postcard = { version = "1.0", features = ["use-std"] }
-<<<<<<< HEAD
 tuirealm = "3.0.0"
-tui-realm-stdlib = "2.0.1"
-=======
-tuirealm = "2.0.3"
 tui-realm-stdlib = "3.0.0"
->>>>>>> 1bdabbfb
 home = "0.5.9"
 clap = {version ="4.5.8", features = ["derive"]}
 anyhow = "1.0.86"
