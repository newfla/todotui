--- conflicted
+++ resolved
@@ -457,24 +457,11 @@
 
 impl Poll<AppEvent> for NotesProvider {
     fn poll(&mut self) -> ListenerResult<Option<Event<AppEvent>>> {
-<<<<<<< HEAD
         self.init.take().map_or(Ok(None), |result| match result {
             Ok(_) => Ok(Some(Event::User(AppEvent::NoteLoaded(
                 self.wall.read().unwrap().get_notes(),
             )))),
             Err(_) => Ok(Some(Event::User(AppEvent::ErrorInitiliazed))),
         })
-=======
-        if let Some(result) = self.init.take() {
-            return match result {
-                Ok(_) => Ok(Some(Event::User(AppEvent::NoteLoaded(
-                    self.wall.read().unwrap().get_notes(),
-                )))),
-                Err(_) => Ok(Some(Event::User(AppEvent::ErrorInitialized))),
-            };
-        };
-
-        Ok(None)
->>>>>>> 1df99b6f
     }
 }